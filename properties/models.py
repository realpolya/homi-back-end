from django.db import models
<<<<<<< HEAD
from django.contrib.postgres.fields import ArrayField

# Create your models here.


class Property(models.Model):

    PROPERTY_TYPE = (
        ('Entire Place', 'Entire Place'),
        ('Private Room', 'Private Room'),
        ('Shared Room', 'Shared Room'),
        ('Vacation Home', 'Vacation Home'),
        ('Loft', 'Loft'),
        ('Hostel', 'Hostel'),
        ('Mansion', 'Mansion'),
        ('Villa', 'Villa'),
        ('Castle', 'Castle'),
        ('Luxury Apartment', 'Luxury Apartment')
    )


    CANCELLATION = (
    ("Flexible", "Receive a full refund if canceled at least 24 hours before check-in; after that, no refund."),
    ("Moderate", "Receive a full refund if canceled at least 5 days before check-in; first night non-refundable after that."),
    ("Strict", "Receive half a refund if canceled at least 14 days before check-in; no refund after that."),
    ("Long-Term", "Receive a full refund if canceled at least 30 days before check-in; no refund after that."),
    ("Super Strict 30 Days", "You will receive half a refund if canceled at least 30 days before check-in; no refund after that."),
    ("Super Strict 60 Days", "You will receive half a refund if canceled at least 60 days before check-in; no refund after that."),
    ("Non-Refundable", "No refund if canceled at any time.")
    )

    #Amenities = Amenities_list



    title = models.CharField(max_length=50)
    description = models.TextField(max_length=500)
    price_per_night = models.IntegerField()
    max_guests = models.IntegerField()
    property_type = models.CharField(
        max_length=20,
        choices=PROPERTY_TYPE,
        default=PROPERTY_TYPE[0][0] 
    )
    

    amenities = ArrayField(
            models.CharField(max_length=50, choices=AMENITIES), ##This needs to be fixed once i get Polina's Amenities list
            blank=True
    
    )
    is_active = models.BooleanField()
    cleaning_fee = models.IntegerField()
    cancellation_policy = models.CharField(
        max_length=20,
        coices=CANCELLATION
    )

    photos = ArrayField(
        models.URLField(max_length=200),
        blank=True
    )

    def __str__(self):
        return self.title

    
=======
from .amenities import AMENITIES
>>>>>>> a6f6504d

<|MERGE_RESOLUTION|>--- conflicted
+++ resolved
@@ -1,40 +1,14 @@
 from django.db import models
-<<<<<<< HEAD
+from .amenities import AMENITIES
+from .property_type import PROPERTY_TYPE
+from .cancellation import CANCELLATION
 from django.contrib.postgres.fields import ArrayField
+
 
 # Create your models here.
 
 
 class Property(models.Model):
-
-    PROPERTY_TYPE = (
-        ('Entire Place', 'Entire Place'),
-        ('Private Room', 'Private Room'),
-        ('Shared Room', 'Shared Room'),
-        ('Vacation Home', 'Vacation Home'),
-        ('Loft', 'Loft'),
-        ('Hostel', 'Hostel'),
-        ('Mansion', 'Mansion'),
-        ('Villa', 'Villa'),
-        ('Castle', 'Castle'),
-        ('Luxury Apartment', 'Luxury Apartment')
-    )
-
-
-    CANCELLATION = (
-    ("Flexible", "Receive a full refund if canceled at least 24 hours before check-in; after that, no refund."),
-    ("Moderate", "Receive a full refund if canceled at least 5 days before check-in; first night non-refundable after that."),
-    ("Strict", "Receive half a refund if canceled at least 14 days before check-in; no refund after that."),
-    ("Long-Term", "Receive a full refund if canceled at least 30 days before check-in; no refund after that."),
-    ("Super Strict 30 Days", "You will receive half a refund if canceled at least 30 days before check-in; no refund after that."),
-    ("Super Strict 60 Days", "You will receive half a refund if canceled at least 60 days before check-in; no refund after that."),
-    ("Non-Refundable", "No refund if canceled at any time.")
-    )
-
-    #Amenities = Amenities_list
-
-
-
     title = models.CharField(max_length=50)
     description = models.TextField(max_length=500)
     price_per_night = models.IntegerField()
@@ -42,20 +16,19 @@
     property_type = models.CharField(
         max_length=20,
         choices=PROPERTY_TYPE,
-        default=PROPERTY_TYPE[0][0] 
+        default=PROPERTY_TYPE[0] 
     )
     
 
     amenities = ArrayField(
-            models.CharField(max_length=50, choices=AMENITIES), ##This needs to be fixed once i get Polina's Amenities list
+            models.CharField(max_length=50, choices=AMENITIES), 
             blank=True
-    
     )
-    is_active = models.BooleanField()
-    cleaning_fee = models.IntegerField()
+    is_active = models.BooleanField(default=True)
+    cleaning_fee = models.IntegerField(default=0)
     cancellation_policy = models.CharField(
         max_length=20,
-        coices=CANCELLATION
+        choices=CANCELLATION
     )
 
     photos = ArrayField(
@@ -67,7 +40,4 @@
         return self.title
 
     
-=======
-from .amenities import AMENITIES
->>>>>>> a6f6504d
 
