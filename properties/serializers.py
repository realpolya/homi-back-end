from rest_framework import serializers
from .models import Property, Photo, Address
from amenities.serializers import AmenitySerializer

class AddressSerializer(serializers.ModelSerializer):
    
    class Meta:
        model = Address
        fields = '__all__'
        read_only_fields = ('latitude', 'longitude')

class PhotoSerializer(serializers.ModelSerializer):
    
    class Meta:
        model = Photo
        fields = '__all__'

class PropertySerializer(serializers.ModelSerializer):
<<<<<<< HEAD
    amenities = AmenitySerializer(many=True)
    address = AddressSerializer()
    photos = PhotoSerializer(many=True)
=======
    amenities = AmenitySerializer(many=True, read_only=True)
    address = AddressSerializer(read_only=True)
    photos = PhotoSerializer(many=True, read_only=True)
>>>>>>> 192fff36
    first_photo = serializers.SerializerMethodField()

    class Meta:
        model = Property
        fields = '__all__'
        read_only_fields = ('user',)
<<<<<<< HEAD

=======
    
>>>>>>> 192fff36
    def get_first_photo(self, obj):
        first_photo = obj.photos.first()
        if first_photo:
            return PhotoSerializer(first_photo).data
        return None<|MERGE_RESOLUTION|>--- conflicted
+++ resolved
@@ -16,26 +16,17 @@
         fields = '__all__'
 
 class PropertySerializer(serializers.ModelSerializer):
-<<<<<<< HEAD
+
     amenities = AmenitySerializer(many=True)
     address = AddressSerializer()
     photos = PhotoSerializer(many=True)
-=======
-    amenities = AmenitySerializer(many=True, read_only=True)
-    address = AddressSerializer(read_only=True)
-    photos = PhotoSerializer(many=True, read_only=True)
->>>>>>> 192fff36
     first_photo = serializers.SerializerMethodField()
 
     class Meta:
         model = Property
         fields = '__all__'
         read_only_fields = ('user',)
-<<<<<<< HEAD
-
-=======
     
->>>>>>> 192fff36
     def get_first_photo(self, obj):
         first_photo = obj.photos.first()
         if first_photo:
